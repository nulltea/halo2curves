mod arithmetic;
<<<<<<< HEAD
mod bernsteinyang;
=======
mod ff_inverse;
mod ff_jacobi;
>>>>>>> 81a07825
pub mod fft;
pub mod hash_to_curve;
pub mod msm;
pub mod multicore;
#[macro_use]
pub mod legendre;
pub mod serde;

pub mod bn256;
pub mod grumpkin;
pub mod pasta;
pub mod secp256k1;
pub mod secp256r1;
pub mod secq256k1;

#[macro_use]
mod derive;
<<<<<<< HEAD
pub use arithmetic::CurveAffineExt;
pub use pasta_curves::arithmetic::{Coordinates, CurveAffine, CurveExt};
=======
>>>>>>> 81a07825

// Re-export to simplify down stream dependencies
pub use ff;
pub use group;
pub use pairing;
pub use pasta_curves::arithmetic::{Coordinates, CurveAffine, CurveExt};

#[cfg(test)]
pub mod tests;

#[cfg(all(feature = "prefetch", target_arch = "x86_64"))]
#[inline(always)]
pub fn prefetch<T>(data: &[T], offset: usize) {
    use core::arch::x86_64::_mm_prefetch;
    unsafe {
        _mm_prefetch(
            data.as_ptr().add(offset) as *const i8,
            core::arch::x86_64::_MM_HINT_T0,
        );
    }
}<|MERGE_RESOLUTION|>--- conflicted
+++ resolved
@@ -1,10 +1,6 @@
 mod arithmetic;
-<<<<<<< HEAD
-mod bernsteinyang;
-=======
 mod ff_inverse;
 mod ff_jacobi;
->>>>>>> 81a07825
 pub mod fft;
 pub mod hash_to_curve;
 pub mod msm;
@@ -22,13 +18,9 @@
 
 #[macro_use]
 mod derive;
-<<<<<<< HEAD
-pub use arithmetic::CurveAffineExt;
-pub use pasta_curves::arithmetic::{Coordinates, CurveAffine, CurveExt};
-=======
->>>>>>> 81a07825
 
 // Re-export to simplify down stream dependencies
+pub use arithmetic::CurveAffineExt;
 pub use ff;
 pub use group;
 pub use pairing;
