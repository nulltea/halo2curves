#[macro_export]
macro_rules! impl_from_u64 {
    ($field:ident, $r2:ident) => {
        impl From<u64> for $field {
            fn from(val: u64) -> $field {
                $field([val, 0, 0, 0]) * $r2
            }
        }
    };
}

#[macro_export]
macro_rules! field_common {
    (
        $field:ident,
        $modulus:ident,
        $inv:ident,
        $modulus_str:ident,
        $two_inv:ident,
        $root_of_unity_inv:ident,
        $delta:ident,
        $zeta:ident,
        $r:ident,
        $r2:ident,
        $r3:ident
    ) => {
        /// Bernstein-Yang modular multiplicative inverter created for the modulus equal to
        /// the characteristic of the field to invert positive integers in the Montgomery form.
<<<<<<< HEAD
        const BYINVERTOR: $crate::bernsteinyang::BYInverter<6> =
            $crate::bernsteinyang::BYInverter::<6>::new(&$modulus.0, &$r2.0);
=======
        const BYINVERTOR: $crate::ff_inverse::BYInverter<6> =
            $crate::ff_inverse::BYInverter::<6>::new(&$modulus.0, &$r2.0);
>>>>>>> 81a07825

        impl $field {
            /// Returns zero, the additive identity.
            #[inline]
            pub const fn zero() -> $field {
                $field([0, 0, 0, 0])
            }

            /// Returns one, the multiplicative identity.
            #[inline]
            pub const fn one() -> $field {
                $r
            }

            /// Returns the multiplicative inverse of the
            /// element. If it is zero, the method fails.
            pub fn invert(&self) -> CtOption<Self> {
                if let Some(inverse) = BYINVERTOR.invert(&self.0) {
                    CtOption::new(Self(inverse), Choice::from(1))
                } else {
                    CtOption::new(Self::zero(), Choice::from(0))
                }
            }

<<<<<<< HEAD
=======
            // Returns the Legendre symbol, where the numerator and denominator
            // are the element and the characteristic of the field, respectively.
            pub fn jacobi(&self) -> i64 {
                $crate::ff_jacobi::jacobi::<5>(&self.0, &$modulus.0)
            }

>>>>>>> 81a07825
            fn from_u512(limbs: [u64; 8]) -> $field {
                // We reduce an arbitrary 512-bit number by decomposing it into two 256-bit digits
                // with the higher bits multiplied by 2^256. Thus, we perform two reductions
                //
                // 1. the lower bits are multiplied by R^2, as normal
                // 2. the upper bits are multiplied by R^2 * 2^256 = R^3
                //
                // and computing their sum in the field. It remains to see that arbitrary 256-bit
                // numbers can be placed into Montgomery form safely using the reduction. The
                // reduction works so long as the product is less than R=2^256 multiplied by
                // the modulus. This holds because for any `c` smaller than the modulus, we have
                // that (2^256 - 1)*c is an acceptable product for the reduction. Therefore, the
                // reduction always works so long as `c` is in the field; in this case it is either the
                // constant `R2` or `R3`.
                let d0 = $field([limbs[0], limbs[1], limbs[2], limbs[3]]);
                let d1 = $field([limbs[4], limbs[5], limbs[6], limbs[7]]);
                // Convert to Montgomery form
                d0 * $r2 + d1 * $r3
            }

            /// Converts from an integer represented in little endian
            /// into its (congruent) `$field` representation.
            pub const fn from_raw(val: [u64; 4]) -> Self {
                #[cfg(feature = "asm")]
                {
                    let (r0, carry) = mac(0, val[0], $r2.0[0], 0);
                    let (r1, carry) = mac(0, val[0], $r2.0[1], carry);
                    let (r2, carry) = mac(0, val[0], $r2.0[2], carry);
                    let (r3, r4) = mac(0, val[0], $r2.0[3], carry);

                    let (r1, carry) = mac(r1, val[1], $r2.0[0], 0);
                    let (r2, carry) = mac(r2, val[1], $r2.0[1], carry);
                    let (r3, carry) = mac(r3, val[1], $r2.0[2], carry);
                    let (r4, r5) = mac(r4, val[1], $r2.0[3], carry);

                    let (r2, carry) = mac(r2, val[2], $r2.0[0], 0);
                    let (r3, carry) = mac(r3, val[2], $r2.0[1], carry);
                    let (r4, carry) = mac(r4, val[2], $r2.0[2], carry);
                    let (r5, r6) = mac(r5, val[2], $r2.0[3], carry);

                    let (r3, carry) = mac(r3, val[3], $r2.0[0], 0);
                    let (r4, carry) = mac(r4, val[3], $r2.0[1], carry);
                    let (r5, carry) = mac(r5, val[3], $r2.0[2], carry);
                    let (r6, r7) = mac(r6, val[3], $r2.0[3], carry);

                    // Montgomery reduction
                    let k = r0.wrapping_mul($inv);
                    let (_, carry) = mac(r0, k, $modulus.0[0], 0);
                    let (r1, carry) = mac(r1, k, $modulus.0[1], carry);
                    let (r2, carry) = mac(r2, k, $modulus.0[2], carry);
                    let (r3, carry) = mac(r3, k, $modulus.0[3], carry);
                    let (r4, carry2) = adc(r4, 0, carry);

                    let k = r1.wrapping_mul($inv);
                    let (_, carry) = mac(r1, k, $modulus.0[0], 0);
                    let (r2, carry) = mac(r2, k, $modulus.0[1], carry);
                    let (r3, carry) = mac(r3, k, $modulus.0[2], carry);
                    let (r4, carry) = mac(r4, k, $modulus.0[3], carry);
                    let (r5, carry2) = adc(r5, carry2, carry);

                    let k = r2.wrapping_mul($inv);
                    let (_, carry) = mac(r2, k, $modulus.0[0], 0);
                    let (r3, carry) = mac(r3, k, $modulus.0[1], carry);
                    let (r4, carry) = mac(r4, k, $modulus.0[2], carry);
                    let (r5, carry) = mac(r5, k, $modulus.0[3], carry);
                    let (r6, carry2) = adc(r6, carry2, carry);

                    let k = r3.wrapping_mul($inv);
                    let (_, carry) = mac(r3, k, $modulus.0[0], 0);
                    let (r4, carry) = mac(r4, k, $modulus.0[1], carry);
                    let (r5, carry) = mac(r5, k, $modulus.0[2], carry);
                    let (r6, carry) = mac(r6, k, $modulus.0[3], carry);
                    let (r7, carry2) = adc(r7, carry2, carry);

                    // Result may be within MODULUS of the correct value
                    let (d0, borrow) = sbb(r4, $modulus.0[0], 0);
                    let (d1, borrow) = sbb(r5, $modulus.0[1], borrow);
                    let (d2, borrow) = sbb(r6, $modulus.0[2], borrow);
                    let (d3, borrow) = sbb(r7, $modulus.0[3], borrow);
                    let (_, borrow) = sbb(carry2, 0, borrow);
                    let (d0, carry) = adc(d0, $modulus.0[0] & borrow, 0);
                    let (d1, carry) = adc(d1, $modulus.0[1] & borrow, carry);
                    let (d2, carry) = adc(d2, $modulus.0[2] & borrow, carry);
                    let (d3, _) = adc(d3, $modulus.0[3] & borrow, carry);

                    $field([d0, d1, d2, d3])
                }
                #[cfg(not(feature = "asm"))]
                {
                    (&$field(val)).mul(&$r2)
                }
            }

            /// Attempts to convert a little-endian byte representation of
            /// a scalar into a `Fr`, failing if the input is not canonical.
            pub fn from_bytes(bytes: &[u8; 32]) -> CtOption<$field> {
                <Self as ff::PrimeField>::from_repr(*bytes)
            }

            /// Converts an element of `Fr` into a byte representation in
            /// little-endian byte order.
            pub fn to_bytes(&self) -> [u8; 32] {
                <Self as ff::PrimeField>::to_repr(self)
            }

            /// Lexicographic comparison of Montgomery forms.
            #[inline(always)]
            const fn is_less_than(x: &[u64; 4], y: &[u64; 4]) -> bool {
                let (_, borrow) = sbb(x[0], y[0], 0);
                let (_, borrow) = sbb(x[1], y[1], borrow);
                let (_, borrow) = sbb(x[2], y[2], borrow);
                let (_, borrow) = sbb(x[3], y[3], borrow);
                borrow >> 63 == 1
            }
        }

        impl fmt::Debug for $field {
            fn fmt(&self, f: &mut fmt::Formatter<'_>) -> fmt::Result {
                let tmp = self.to_repr();
                write!(f, "0x")?;
                for &b in tmp.iter().rev() {
                    write!(f, "{:02x}", b)?;
                }
                Ok(())
            }
        }

        impl Default for $field {
            #[inline]
            fn default() -> Self {
                Self::zero()
            }
        }

        impl From<bool> for $field {
            fn from(bit: bool) -> $field {
                if bit {
                    $field::one()
                } else {
                    $field::zero()
                }
            }
        }

        impl ConstantTimeEq for $field {
            fn ct_eq(&self, other: &Self) -> Choice {
                self.0[0].ct_eq(&other.0[0])
                    & self.0[1].ct_eq(&other.0[1])
                    & self.0[2].ct_eq(&other.0[2])
                    & self.0[3].ct_eq(&other.0[3])
            }
        }

        impl core::cmp::Ord for $field {
            fn cmp(&self, other: &Self) -> core::cmp::Ordering {
                let left = self.to_repr();
                let right = other.to_repr();
                left.iter()
                    .zip(right.iter())
                    .rev()
                    .find_map(|(left_byte, right_byte)| match left_byte.cmp(right_byte) {
                        core::cmp::Ordering::Equal => None,
                        res => Some(res),
                    })
                    .unwrap_or(core::cmp::Ordering::Equal)
            }
        }

        impl core::cmp::PartialOrd for $field {
            fn partial_cmp(&self, other: &Self) -> Option<core::cmp::Ordering> {
                Some(self.cmp(other))
            }
        }

        impl ConditionallySelectable for $field {
            fn conditional_select(a: &Self, b: &Self, choice: Choice) -> Self {
                $field([
                    u64::conditional_select(&a.0[0], &b.0[0], choice),
                    u64::conditional_select(&a.0[1], &b.0[1], choice),
                    u64::conditional_select(&a.0[2], &b.0[2], choice),
                    u64::conditional_select(&a.0[3], &b.0[3], choice),
                ])
            }
        }

        impl<'a> Neg for &'a $field {
            type Output = $field;

            #[inline]
            fn neg(self) -> $field {
                self.neg()
            }
        }

        impl Neg for $field {
            type Output = $field;

            #[inline]
            fn neg(self) -> $field {
                -&self
            }
        }

        impl<'a, 'b> Sub<&'b $field> for &'a $field {
            type Output = $field;

            #[inline]
            fn sub(self, rhs: &'b $field) -> $field {
                self.sub(rhs)
            }
        }

        impl<'a, 'b> Add<&'b $field> for &'a $field {
            type Output = $field;

            #[inline]
            fn add(self, rhs: &'b $field) -> $field {
                self.add(rhs)
            }
        }

        impl<'a, 'b> Mul<&'b $field> for &'a $field {
            type Output = $field;

            #[inline]
            fn mul(self, rhs: &'b $field) -> $field {
                self.mul(rhs)
            }
        }

        impl From<[u64; 4]> for $field {
            fn from(digits: [u64; 4]) -> Self {
                Self::from_raw(digits)
            }
        }

        impl From<$field> for [u8; 32] {
            fn from(value: $field) -> [u8; 32] {
                value.to_repr()
            }
        }

        impl<'a> From<&'a $field> for [u8; 32] {
            fn from(value: &'a $field) -> [u8; 32] {
                value.to_repr()
            }
        }

        impl $crate::serde::SerdeObject for $field {
            fn from_raw_bytes_unchecked(bytes: &[u8]) -> Self {
                debug_assert_eq!(bytes.len(), 32);
                let inner =
                    [0, 8, 16, 24].map(|i| u64::from_le_bytes(bytes[i..i + 8].try_into().unwrap()));
                Self(inner)
            }
            fn from_raw_bytes(bytes: &[u8]) -> Option<Self> {
                if bytes.len() != 32 {
                    return None;
                }
                let elt = Self::from_raw_bytes_unchecked(bytes);
                Self::is_less_than(&elt.0, &$modulus.0).then(|| elt)
            }
            fn to_raw_bytes(&self) -> Vec<u8> {
                let mut res = Vec::with_capacity(32);
                for limb in self.0.iter() {
                    res.extend_from_slice(&limb.to_le_bytes());
                }
                res
            }
            fn read_raw_unchecked<R: std::io::Read>(reader: &mut R) -> Self {
                let inner = [(); 4].map(|_| {
                    let mut buf = [0; 8];
                    reader.read_exact(&mut buf).unwrap();
                    u64::from_le_bytes(buf)
                });
                Self(inner)
            }
            fn read_raw<R: std::io::Read>(reader: &mut R) -> std::io::Result<Self> {
                let mut inner = [0u64; 4];
                for limb in inner.iter_mut() {
                    let mut buf = [0; 8];
                    reader.read_exact(&mut buf)?;
                    *limb = u64::from_le_bytes(buf);
                }
                let elt = Self(inner);
                Self::is_less_than(&elt.0, &$modulus.0)
                    .then(|| elt)
                    .ok_or_else(|| {
                        std::io::Error::new(
                            std::io::ErrorKind::InvalidData,
                            "input number is not less than field modulus",
                        )
                    })
            }
            fn write_raw<W: std::io::Write>(&self, writer: &mut W) -> std::io::Result<()> {
                for limb in self.0.iter() {
                    writer.write_all(&limb.to_le_bytes())?;
                }
                Ok(())
            }
        }

        #[test]
        fn test_jacobi() {
            use rand::SeedableRng;
            use $crate::ff::Field;
            use $crate::legendre::Legendre;
            let mut rng = rand_xorshift::XorShiftRng::from_seed([
                0x59, 0x62, 0xbe, 0x5d, 0x76, 0x3d, 0x31, 0x8d, 0x17, 0xdb, 0x37, 0x32, 0x54, 0x06,
                0xbc, 0xe5,
            ]);
            for _ in 0..100000 {
                let e = $field::random(&mut rng);
                assert_eq!(
                    e.legendre(),
                    match e.jacobi() {
                        1 => $field::ONE,
                        -1 => -$field::ONE,
                        _ => $field::ZERO,
                    }
                );
            }
        }
    };
}

#[macro_export]
macro_rules! field_arithmetic {
    ($field:ident, $modulus:ident, $inv:ident, $field_type:ident) => {
        field_specific!($field, $modulus, $inv, $field_type);

        impl $field {
            /// Doubles this field element.
            #[inline]
            pub const fn double(&self) -> $field {
                self.add(self)
            }

            /// Squares this element.
            #[inline]
            pub const fn square(&self) -> $field {
                let (r1, carry) = mac(0, self.0[0], self.0[1], 0);
                let (r2, carry) = mac(0, self.0[0], self.0[2], carry);
                let (r3, r4) = mac(0, self.0[0], self.0[3], carry);

                let (r3, carry) = mac(r3, self.0[1], self.0[2], 0);
                let (r4, r5) = mac(r4, self.0[1], self.0[3], carry);

                let (r5, r6) = mac(r5, self.0[2], self.0[3], 0);

                let r7 = r6 >> 63;
                let r6 = (r6 << 1) | (r5 >> 63);
                let r5 = (r5 << 1) | (r4 >> 63);
                let r4 = (r4 << 1) | (r3 >> 63);
                let r3 = (r3 << 1) | (r2 >> 63);
                let r2 = (r2 << 1) | (r1 >> 63);
                let r1 = r1 << 1;

                let (r0, carry) = mac(0, self.0[0], self.0[0], 0);
                let (r1, carry) = adc(0, r1, carry);
                let (r2, carry) = mac(r2, self.0[1], self.0[1], carry);
                let (r3, carry) = adc(0, r3, carry);
                let (r4, carry) = mac(r4, self.0[2], self.0[2], carry);
                let (r5, carry) = adc(0, r5, carry);
                let (r6, carry) = mac(r6, self.0[3], self.0[3], carry);
                let (r7, _) = adc(0, r7, carry);

                $field::montgomery_reduce(&[r0, r1, r2, r3, r4, r5, r6, r7])
            }

            /// Multiplies `rhs` by `self`, returning the result.
            #[inline]
            pub const fn mul(&self, rhs: &Self) -> $field {
                // Schoolbook multiplication

                let (r0, carry) = mac(0, self.0[0], rhs.0[0], 0);
                let (r1, carry) = mac(0, self.0[0], rhs.0[1], carry);
                let (r2, carry) = mac(0, self.0[0], rhs.0[2], carry);
                let (r3, r4) = mac(0, self.0[0], rhs.0[3], carry);

                let (r1, carry) = mac(r1, self.0[1], rhs.0[0], 0);
                let (r2, carry) = mac(r2, self.0[1], rhs.0[1], carry);
                let (r3, carry) = mac(r3, self.0[1], rhs.0[2], carry);
                let (r4, r5) = mac(r4, self.0[1], rhs.0[3], carry);

                let (r2, carry) = mac(r2, self.0[2], rhs.0[0], 0);
                let (r3, carry) = mac(r3, self.0[2], rhs.0[1], carry);
                let (r4, carry) = mac(r4, self.0[2], rhs.0[2], carry);
                let (r5, r6) = mac(r5, self.0[2], rhs.0[3], carry);

                let (r3, carry) = mac(r3, self.0[3], rhs.0[0], 0);
                let (r4, carry) = mac(r4, self.0[3], rhs.0[1], carry);
                let (r5, carry) = mac(r5, self.0[3], rhs.0[2], carry);
                let (r6, r7) = mac(r6, self.0[3], rhs.0[3], carry);

                $field::montgomery_reduce(&[r0, r1, r2, r3, r4, r5, r6, r7])
            }

            /// Subtracts `rhs` from `self`, returning the result.
            #[inline]
            pub const fn sub(&self, rhs: &Self) -> Self {
                let (d0, borrow) = sbb(self.0[0], rhs.0[0], 0);
                let (d1, borrow) = sbb(self.0[1], rhs.0[1], borrow);
                let (d2, borrow) = sbb(self.0[2], rhs.0[2], borrow);
                let (d3, borrow) = sbb(self.0[3], rhs.0[3], borrow);

                // If underflow occurred on the final limb, borrow = 0xfff...fff, otherwise
                // borrow = 0x000...000. Thus, we use it as a mask to conditionally add the modulus.
                let (d0, carry) = adc(d0, $modulus.0[0] & borrow, 0);
                let (d1, carry) = adc(d1, $modulus.0[1] & borrow, carry);
                let (d2, carry) = adc(d2, $modulus.0[2] & borrow, carry);
                let (d3, _) = adc(d3, $modulus.0[3] & borrow, carry);

                $field([d0, d1, d2, d3])
            }

            /// Negates `self`.
            #[inline]
            pub const fn neg(&self) -> Self {
                // Subtract `self` from `MODULUS` to negate. Ignore the final
                // borrow because it cannot underflow; self is guaranteed to
                // be in the field.
                let (d0, borrow) = sbb($modulus.0[0], self.0[0], 0);
                let (d1, borrow) = sbb($modulus.0[1], self.0[1], borrow);
                let (d2, borrow) = sbb($modulus.0[2], self.0[2], borrow);
                let (d3, _) = sbb($modulus.0[3], self.0[3], borrow);

                // `tmp` could be `MODULUS` if `self` was zero. Create a mask that is
                // zero if `self` was zero, and `u64::max_value()` if self was nonzero.
                let mask =
                    (((self.0[0] | self.0[1] | self.0[2] | self.0[3]) == 0) as u64).wrapping_sub(1);

                $field([d0 & mask, d1 & mask, d2 & mask, d3 & mask])
            }

            /// Montgomery reduce where last 4 registers are 0
            #[inline(always)]
            pub(crate) const fn montgomery_reduce_short(r: &[u64; 4]) -> $field {
                // The Montgomery reduction here is based on Algorithm 14.32 in
                // Handbook of Applied Cryptography
                // <http://cacr.uwaterloo.ca/hac/about/chap14.pdf>.

                let k = r[0].wrapping_mul($inv);
                let (_, r0) = macx(r[0], k, $modulus.0[0]);
                let (r1, r0) = mac(r[1], k, $modulus.0[1], r0);
                let (r2, r0) = mac(r[2], k, $modulus.0[2], r0);
                let (r3, r0) = mac(r[3], k, $modulus.0[3], r0);

                let k = r1.wrapping_mul($inv);
                let (_, r1) = macx(r1, k, $modulus.0[0]);
                let (r2, r1) = mac(r2, k, $modulus.0[1], r1);
                let (r3, r1) = mac(r3, k, $modulus.0[2], r1);
                let (r0, r1) = mac(r0, k, $modulus.0[3], r1);

                let k = r2.wrapping_mul($inv);
                let (_, r2) = macx(r2, k, $modulus.0[0]);
                let (r3, r2) = mac(r3, k, $modulus.0[1], r2);
                let (r0, r2) = mac(r0, k, $modulus.0[2], r2);
                let (r1, r2) = mac(r1, k, $modulus.0[3], r2);

                let k = r3.wrapping_mul($inv);
                let (_, r3) = macx(r3, k, $modulus.0[0]);
                let (r0, r3) = mac(r0, k, $modulus.0[1], r3);
                let (r1, r3) = mac(r1, k, $modulus.0[2], r3);
                let (r2, r3) = mac(r2, k, $modulus.0[3], r3);

                // Result may be within MODULUS of the correct value
                (&$field([r0, r1, r2, r3])).sub(&$modulus)
            }
        }

        impl From<$field> for [u64; 4] {
            fn from(elt: $field) -> [u64; 4] {
                // Turn into canonical form by computing
                // (a.R) / R = a
                $field::montgomery_reduce_short(&elt.0).0
            }
        }
    };
}

#[macro_export]
macro_rules! field_specific {
    ($field:ident, $modulus:ident, $inv:ident, sparse) => {
        impl $field {
            /// Adds `rhs` to `self`, returning the result.
            #[inline]
            pub const fn add(&self, rhs: &Self) -> Self {
                let (d0, carry) = adc(self.0[0], rhs.0[0], 0);
                let (d1, carry) = adc(self.0[1], rhs.0[1], carry);
                let (d2, carry) = adc(self.0[2], rhs.0[2], carry);
                let (d3, _) = adc(self.0[3], rhs.0[3], carry);

                // Attempt to subtract the modulus, to ensure the value
                // is smaller than the modulus.
                (&$field([d0, d1, d2, d3])).sub(&$modulus)
            }

            #[inline(always)]
            pub(crate) const fn montgomery_reduce(r: &[u64; 8]) -> $field {
                // The Montgomery reduction here is based on Algorithm 14.32 in
                // Handbook of Applied Cryptography
                // <http://cacr.uwaterloo.ca/hac/about/chap14.pdf>.

                let k = r[0].wrapping_mul($inv);
                let (_, carry) = mac(r[0], k, $modulus.0[0], 0);
                let (r1, carry) = mac(r[1], k, $modulus.0[1], carry);
                let (r2, carry) = mac(r[2], k, $modulus.0[2], carry);
                let (r3, carry) = mac(r[3], k, $modulus.0[3], carry);
                let (r4, carry2) = adc(r[4], 0, carry);

                let k = r1.wrapping_mul($inv);
                let (_, carry) = mac(r1, k, $modulus.0[0], 0);
                let (r2, carry) = mac(r2, k, $modulus.0[1], carry);
                let (r3, carry) = mac(r3, k, $modulus.0[2], carry);
                let (r4, carry) = mac(r4, k, $modulus.0[3], carry);
                let (r5, carry2) = adc(r[5], carry2, carry);

                let k = r2.wrapping_mul($inv);
                let (_, carry) = mac(r2, k, $modulus.0[0], 0);
                let (r3, carry) = mac(r3, k, $modulus.0[1], carry);
                let (r4, carry) = mac(r4, k, $modulus.0[2], carry);
                let (r5, carry) = mac(r5, k, $modulus.0[3], carry);
                let (r6, carry2) = adc(r[6], carry2, carry);

                let k = r3.wrapping_mul($inv);
                let (_, carry) = mac(r3, k, $modulus.0[0], 0);
                let (r4, carry) = mac(r4, k, $modulus.0[1], carry);
                let (r5, carry) = mac(r5, k, $modulus.0[2], carry);
                let (r6, carry) = mac(r6, k, $modulus.0[3], carry);
                let (r7, _) = adc(r[7], carry2, carry);

                // Result may be within MODULUS of the correct value
                (&$field([r4, r5, r6, r7])).sub(&$modulus)
            }
        }
    };
    ($field:ident, $modulus:ident, $inv:ident, dense) => {
        impl $field {
            /// Adds `rhs` to `self`, returning the result.
            #[inline]
            pub const fn add(&self, rhs: &Self) -> Self {
                let (d0, carry) = adc(self.0[0], rhs.0[0], 0);
                let (d1, carry) = adc(self.0[1], rhs.0[1], carry);
                let (d2, carry) = adc(self.0[2], rhs.0[2], carry);
                let (d3, carry) = adc(self.0[3], rhs.0[3], carry);

                // Attempt to subtract the modulus, to ensure the value
                // is smaller than the modulus.
                let (d0, borrow) = sbb(d0, $modulus.0[0], 0);
                let (d1, borrow) = sbb(d1, $modulus.0[1], borrow);
                let (d2, borrow) = sbb(d2, $modulus.0[2], borrow);
                let (d3, borrow) = sbb(d3, $modulus.0[3], borrow);
                let (_, borrow) = sbb(carry, 0, borrow);

                let (d0, carry) = adc(d0, $modulus.0[0] & borrow, 0);
                let (d1, carry) = adc(d1, $modulus.0[1] & borrow, carry);
                let (d2, carry) = adc(d2, $modulus.0[2] & borrow, carry);
                let (d3, _) = adc(d3, $modulus.0[3] & borrow, carry);

                $field([d0, d1, d2, d3])
            }

            #[inline(always)]
            pub(crate) const fn montgomery_reduce(r: &[u64; 8]) -> Self {
                // The Montgomery reduction here is based on Algorithm 14.32 in
                // Handbook of Applied Cryptography
                // <http://cacr.uwaterloo.ca/hac/about/chap14.pdf>.

                let k = r[0].wrapping_mul($inv);
                let (_, carry) = mac(r[0], k, $modulus.0[0], 0);
                let (r1, carry) = mac(r[1], k, $modulus.0[1], carry);
                let (r2, carry) = mac(r[2], k, $modulus.0[2], carry);
                let (r3, carry) = mac(r[3], k, $modulus.0[3], carry);
                let (r4, carry2) = adc(r[4], 0, carry);

                let k = r1.wrapping_mul($inv);
                let (_, carry) = mac(r1, k, $modulus.0[0], 0);
                let (r2, carry) = mac(r2, k, $modulus.0[1], carry);
                let (r3, carry) = mac(r3, k, $modulus.0[2], carry);
                let (r4, carry) = mac(r4, k, $modulus.0[3], carry);
                let (r5, carry2) = adc(r[5], carry2, carry);

                let k = r2.wrapping_mul($inv);
                let (_, carry) = mac(r2, k, $modulus.0[0], 0);
                let (r3, carry) = mac(r3, k, $modulus.0[1], carry);
                let (r4, carry) = mac(r4, k, $modulus.0[2], carry);
                let (r5, carry) = mac(r5, k, $modulus.0[3], carry);
                let (r6, carry2) = adc(r[6], carry2, carry);

                let k = r3.wrapping_mul($inv);
                let (_, carry) = mac(r3, k, $modulus.0[0], 0);
                let (r4, carry) = mac(r4, k, $modulus.0[1], carry);
                let (r5, carry) = mac(r5, k, $modulus.0[2], carry);
                let (r6, carry) = mac(r6, k, $modulus.0[3], carry);
                let (r7, carry2) = adc(r[7], carry2, carry);

                // Result may be within MODULUS of the correct value
                let (d0, borrow) = sbb(r4, $modulus.0[0], 0);
                let (d1, borrow) = sbb(r5, $modulus.0[1], borrow);
                let (d2, borrow) = sbb(r6, $modulus.0[2], borrow);
                let (d3, borrow) = sbb(r7, $modulus.0[3], borrow);
                let (_, borrow) = sbb(carry2, 0, borrow);

                let (d0, carry) = adc(d0, $modulus.0[0] & borrow, 0);
                let (d1, carry) = adc(d1, $modulus.0[1] & borrow, carry);
                let (d2, carry) = adc(d2, $modulus.0[2] & borrow, carry);
                let (d3, _) = adc(d3, $modulus.0[3] & borrow, carry);

                $field([d0, d1, d2, d3])
            }
        }
    };
}

#[macro_export]
macro_rules! field_bits {
    // For #[cfg(target_pointer_width = "64")]
    ($field:ident, $modulus:ident) => {
        #[cfg(feature = "bits")]
        #[cfg_attr(docsrs, doc(cfg(feature = "bits")))]
        impl ::ff::PrimeFieldBits for $field {
            type ReprBits = [u64; 4];

            fn to_le_bits(&self) -> ::ff::FieldBits<Self::ReprBits> {
                let bytes = self.to_repr();

                let limbs = [
                    u64::from_le_bytes(bytes[0..8].try_into().unwrap()),
                    u64::from_le_bytes(bytes[8..16].try_into().unwrap()),
                    u64::from_le_bytes(bytes[16..24].try_into().unwrap()),
                    u64::from_le_bytes(bytes[24..32].try_into().unwrap()),
                ];

                ::ff::FieldBits::new(limbs)
            }

            fn char_le_bits() -> ::ff::FieldBits<Self::ReprBits> {
                ::ff::FieldBits::new($modulus.0)
            }
        }
    };
    // For #[cfg(not(target_pointer_width = "64"))]
    ($field:ident, $modulus:ident, $modulus_limbs_32:ident) => {
        #[cfg(feature = "bits")]
        #[cfg_attr(docsrs, doc(cfg(feature = "bits")))]
        impl ::ff::PrimeFieldBits for $field {
            type ReprBits = [u32; 8];

            fn to_le_bits(&self) -> ::ff::FieldBits<Self::ReprBits> {
                let bytes = self.to_repr();

                let limbs = [
                    u32::from_le_bytes(bytes[0..4].try_into().unwrap()),
                    u32::from_le_bytes(bytes[4..8].try_into().unwrap()),
                    u32::from_le_bytes(bytes[8..12].try_into().unwrap()),
                    u32::from_le_bytes(bytes[12..16].try_into().unwrap()),
                    u32::from_le_bytes(bytes[16..20].try_into().unwrap()),
                    u32::from_le_bytes(bytes[20..24].try_into().unwrap()),
                    u32::from_le_bytes(bytes[24..28].try_into().unwrap()),
                    u32::from_le_bytes(bytes[28..32].try_into().unwrap()),
                ];

                ::ff::FieldBits::new(limbs)
            }

            fn char_le_bits() -> ::ff::FieldBits<Self::ReprBits> {
                ::ff::FieldBits::new($modulus_limbs_32)
            }
        }
    };
}

/// A macro to help define serialization and deserialization for prime field implementations
/// that use 32-byte representations. This assumes the concerned type implements PrimeField
/// (for from_repr, to_repr).
#[macro_export]
macro_rules! serialize_deserialize_32_byte_primefield {
    ($type:ty) => {
        impl ::serde::Serialize for $type {
            fn serialize<S: ::serde::Serializer>(&self, serializer: S) -> Result<S::Ok, S::Error> {
                let bytes = &self.to_repr();
                if serializer.is_human_readable() {
                    hex::serde::serialize(bytes, serializer)
                } else {
                    bytes.serialize(serializer)
                }
            }
        }

        use ::serde::de::Error as _;
        impl<'de> ::serde::Deserialize<'de> for $type {
            fn deserialize<D: ::serde::Deserializer<'de>>(
                deserializer: D,
            ) -> Result<Self, D::Error> {
                let bytes = if deserializer.is_human_readable() {
                    ::hex::serde::deserialize(deserializer)?
                } else {
                    <[u8; 32]>::deserialize(deserializer)?
                };
                Option::from(Self::from_repr(bytes)).ok_or_else(|| {
                    D::Error::custom("deserialized bytes don't encode a valid field element")
                })
            }
        }
    };
}<|MERGE_RESOLUTION|>--- conflicted
+++ resolved
@@ -26,13 +26,8 @@
     ) => {
         /// Bernstein-Yang modular multiplicative inverter created for the modulus equal to
         /// the characteristic of the field to invert positive integers in the Montgomery form.
-<<<<<<< HEAD
-        const BYINVERTOR: $crate::bernsteinyang::BYInverter<6> =
-            $crate::bernsteinyang::BYInverter::<6>::new(&$modulus.0, &$r2.0);
-=======
         const BYINVERTOR: $crate::ff_inverse::BYInverter<6> =
             $crate::ff_inverse::BYInverter::<6>::new(&$modulus.0, &$r2.0);
->>>>>>> 81a07825
 
         impl $field {
             /// Returns zero, the additive identity.
@@ -57,15 +52,12 @@
                 }
             }
 
-<<<<<<< HEAD
-=======
             // Returns the Legendre symbol, where the numerator and denominator
             // are the element and the characteristic of the field, respectively.
             pub fn jacobi(&self) -> i64 {
                 $crate::ff_jacobi::jacobi::<5>(&self.0, &$modulus.0)
             }
 
->>>>>>> 81a07825
             fn from_u512(limbs: [u64; 8]) -> $field {
                 // We reduce an arbitrary 512-bit number by decomposing it into two 256-bit digits
                 // with the higher bits multiplied by 2^256. Thus, we perform two reductions
